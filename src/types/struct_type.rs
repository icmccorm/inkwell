--- conflicted
+++ resolved
@@ -190,11 +190,7 @@
     /// let context = Context::create();
     /// let f32_type = context.f32_type();
     /// let struct_type = context.struct_type(&[f32_type.into(), f32_type.into()], false);
-<<<<<<< HEAD
-    /// let struct_ptr_type = struct_type.ptr_type(AddressSpace::Zero);
-=======
     /// let struct_ptr_type = struct_type.ptr_type(AddressSpace::default());
->>>>>>> 3c5d7706
     ///
     /// assert_eq!(struct_ptr_type.get_element_type().into_struct_type(), struct_type);
     /// ```
