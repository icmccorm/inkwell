--- conflicted
+++ resolved
@@ -2750,7 +2750,6 @@
     }
 
     /// Set the debug info source location of the instruction currently pointed at by the builder
-<<<<<<< HEAD
     pub fn set_current_debug_location(&self, context: &'ctx crate::context::Context, location: DILocation<'ctx>) {
         #[cfg(any(
             feature = "llvm4-0",
@@ -2781,17 +2780,6 @@
             unsafe {
                 LLVMSetCurrentDebugLocation2(self.builder, location.metadata_ref);
             }
-=======
-    #[llvm_versions(7.0..=latest)]
-    pub fn set_current_debug_location(&self, context: impl AsContextRef<'ctx>, location: DILocation<'ctx>) {
-        use llvm_sys::core::LLVMMetadataAsValue;
-        use llvm_sys::core::LLVMSetCurrentDebugLocation;
-        unsafe {
-            LLVMSetCurrentDebugLocation(
-                self.builder,
-                LLVMMetadataAsValue(context.as_ctx_ref(), location.metadata_ref),
-            );
->>>>>>> 845270c9
         }
     }
 
