use llvm_sys::core::{LLVMGetAsString, LLVMIsAConstantArray, LLVMIsAConstantDataArray, LLVMIsConstantString};
use llvm_sys::prelude::LLVMValueRef;

use std::ffi::CStr;
use std::fmt::{self, Display};

use crate::types::ArrayType;
use crate::values::traits::{AnyValue, AsValueRef};
use crate::values::{InstructionValue, Value};

/// An `ArrayValue` is a block of contiguous constants or variables.
#[derive(PartialEq, Eq, Clone, Copy, Hash)]
pub struct ArrayValue<'ctx> {
    array_value: Value<'ctx>,
}

impl<'ctx> ArrayValue<'ctx> {
<<<<<<< HEAD
=======
    /// Get a value from an [LLVMValueRef].
    ///
    /// # Safety
    ///
    /// The ref must be valid and of type array.
>>>>>>> e0cc92dc
    pub unsafe fn new(value: LLVMValueRef) -> Self {
        assert!(!value.is_null());

        ArrayValue {
            array_value: Value::new(value),
        }
    }

    /// Get name of the `ArrayValue`. If the value is a constant, this will
    /// return an empty string.
    pub fn get_name(&self) -> &CStr {
        self.array_value.get_name()
    }

    /// Set name of the `ArrayValue`.
    pub fn set_name(&self, name: &str) {
        self.array_value.set_name(name)
    }

    /// Gets the type of this `ArrayValue`.
    pub fn get_type(self) -> ArrayType<'ctx> {
        unsafe { ArrayType::new(self.array_value.get_type()) }
    }

    /// Determines whether or not this value is null.
    pub fn is_null(self) -> bool {
        self.array_value.is_null()
    }

    /// Determines whether or not this value is undefined.
    pub fn is_undef(self) -> bool {
        self.array_value.is_undef()
    }

    /// Prints this `ArrayValue` to standard error.
    pub fn print_to_stderr(self) {
        self.array_value.print_to_stderr()
    }

    /// Attempt to convert this `ArrayValue` to an `InstructionValue`, if possible.
    pub fn as_instruction(self) -> Option<InstructionValue<'ctx>> {
        self.array_value.as_instruction()
    }

    /// Replaces all uses of this value with another value of the same type.
    /// If used incorrectly this may result in invalid IR.
    pub fn replace_all_uses_with(self, other: ArrayValue<'ctx>) {
        self.array_value.replace_all_uses_with(other.as_value_ref())
    }

    /// Determines whether or not an `ArrayValue` is a constant.
    ///
    /// # Example
    ///
    /// ```no_run
    /// use inkwell::context::Context;
    ///
    /// let context = Context::create();
    /// let i64_type = context.i64_type();
    /// let i64_val = i64_type.const_int(23, false);
    /// let array_val = i64_type.const_array(&[i64_val]);
    ///
    /// assert!(array_val.is_const());
    /// ```
    pub fn is_const(self) -> bool {
        self.array_value.is_const()
    }

    /// Determines whether or not an `ArrayValue` represents a constant array of `i8`s.
    ///
    /// # Example
    ///
    /// ```no_run
    /// use inkwell::context::Context;
    ///
    /// let context = Context::create();
    /// let string = context.const_string(b"my_string", false);
    ///
    /// assert!(string.is_const_string());
    /// ```
    // SubTypes: Impl only for ArrayValue<IntValue<i8>>
    pub fn is_const_string(self) -> bool {
        unsafe { LLVMIsConstantString(self.as_value_ref()) == 1 }
    }

    /// Obtain the string from the ArrayValue
    /// if the value points to a constant string.
    ///
    /// # Example
    ///
    /// ```no_run
    /// use inkwell::context::Context;
    /// use std::ffi::CStr;
    ///
    /// let context = Context::create();
    /// let string = context.const_string(b"hello!", true);
    ///
    /// let result = CStr::from_bytes_with_nul(b"hello!\0").unwrap();
    /// assert_eq!(string.get_string_constant(), Some(result));
    /// ```
    // SubTypes: Impl only for ArrayValue<IntValue<i8>>
    pub fn get_string_constant(&self) -> Option<&CStr> {
        let mut len = 0;
        let ptr = unsafe { LLVMGetAsString(self.as_value_ref(), &mut len) };

        if ptr.is_null() {
            None
        } else {
            unsafe { Some(CStr::from_ptr(ptr)) }
        }
    }
}

unsafe impl AsValueRef for ArrayValue<'_> {
    fn as_value_ref(&self) -> LLVMValueRef {
        self.array_value.value
    }
}

impl Display for ArrayValue<'_> {
    fn fmt(&self, f: &mut fmt::Formatter<'_>) -> fmt::Result {
        write!(f, "{}", self.print_to_string())
    }
}

impl fmt::Debug for ArrayValue<'_> {
    fn fmt(&self, f: &mut fmt::Formatter) -> fmt::Result {
        let llvm_value = self.print_to_string();
        let llvm_type = self.get_type();
        let name = self.get_name();
        let is_const = self.is_const();
        let is_null = self.is_null();
        let is_const_array = unsafe { !LLVMIsAConstantArray(self.as_value_ref()).is_null() };
        let is_const_data_array = unsafe { !LLVMIsAConstantDataArray(self.as_value_ref()).is_null() };

        f.debug_struct("ArrayValue")
            .field("name", &name)
            .field("address", &self.as_value_ref())
            .field("is_const", &is_const)
            .field("is_const_array", &is_const_array)
            .field("is_const_data_array", &is_const_data_array)
            .field("is_null", &is_null)
            .field("llvm_value", &llvm_value)
            .field("llvm_type", &llvm_type)
            .finish()
    }
}<|MERGE_RESOLUTION|>--- conflicted
+++ resolved
@@ -15,14 +15,11 @@
 }
 
 impl<'ctx> ArrayValue<'ctx> {
-<<<<<<< HEAD
-=======
     /// Get a value from an [LLVMValueRef].
     ///
     /// # Safety
     ///
     /// The ref must be valid and of type array.
->>>>>>> e0cc92dc
     pub unsafe fn new(value: LLVMValueRef) -> Self {
         assert!(!value.is_null());
 
