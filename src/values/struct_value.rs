--- conflicted
+++ resolved
@@ -17,14 +17,11 @@
 }
 
 impl<'ctx> StructValue<'ctx> {
-<<<<<<< HEAD
-=======
     /// Get a value from an [LLVMValueRef].
     ///
     /// # Safety
     ///
     /// The ref must be valid and of type struct.
->>>>>>> e0cc92dc
     pub unsafe fn new(value: LLVMValueRef) -> Self {
         assert!(!value.is_null());
 
