use llvm_sys::core::{
<<<<<<< HEAD
    LLVMConstFCmp, LLVMConstFNeg, LLVMConstFPCast, LLVMConstFPExt,
    LLVMConstFPToSI, LLVMConstFPToUI, LLVMConstFPTrunc, LLVMConstRealGetDouble,
=======
    LLVMConstFCmp, LLVMConstFNeg, LLVMConstFPCast, LLVMConstFPExt, LLVMConstFPToSI, LLVMConstFPToUI, LLVMConstFPTrunc,
    LLVMConstRealGetDouble,
>>>>>>> 4330a512
};
use llvm_sys::prelude::LLVMValueRef;

use std::convert::TryFrom;
use std::ffi::CStr;
use std::fmt::{self, Display};

use crate::types::{AsTypeRef, FloatType, IntType};
use crate::values::traits::AsValueRef;
use crate::values::{InstructionValue, IntValue, Value};
use crate::FloatPredicate;

use super::AnyValue;

#[derive(Debug, PartialEq, Eq, Clone, Copy, Hash)]
pub struct FloatValue<'ctx> {
    float_value: Value<'ctx>,
}

impl<'ctx> FloatValue<'ctx> {
    pub(crate) unsafe fn new(value: LLVMValueRef) -> Self {
        assert!(!value.is_null());

        FloatValue {
            float_value: Value::new(value),
        }
    }

    /// Gets name of the `FloatValue`. If the value is a constant, this will
    /// return an empty string.
    pub fn get_name(&self) -> &CStr {
        self.float_value.get_name()
    }

    /// Set name of the `FloatValue`.
    pub fn set_name(&self, name: &str) {
        self.float_value.set_name(name)
    }

    pub fn get_type(self) -> FloatType<'ctx> {
        unsafe { FloatType::new(self.float_value.get_type()) }
    }

    pub fn is_null(self) -> bool {
        self.float_value.is_null()
    }

    pub fn is_undef(self) -> bool {
        self.float_value.is_undef()
    }

    pub fn print_to_stderr(self) {
        self.float_value.print_to_stderr()
    }

    pub fn as_instruction(self) -> Option<InstructionValue<'ctx>> {
        self.float_value.as_instruction()
    }

    pub fn const_neg(self) -> Self {
        unsafe { FloatValue::new(LLVMConstFNeg(self.as_value_ref())) }
    }

    pub fn const_cast(self, float_type: FloatType<'ctx>) -> Self {
        unsafe { FloatValue::new(LLVMConstFPCast(self.as_value_ref(), float_type.as_type_ref())) }
    }

    pub fn const_to_unsigned_int(self, int_type: IntType<'ctx>) -> IntValue<'ctx> {
        unsafe { IntValue::new(LLVMConstFPToUI(self.as_value_ref(), int_type.as_type_ref())) }
    }

    pub fn const_to_signed_int(self, int_type: IntType<'ctx>) -> IntValue<'ctx> {
        unsafe { IntValue::new(LLVMConstFPToSI(self.as_value_ref(), int_type.as_type_ref())) }
    }

    pub fn const_truncate(self, float_type: FloatType<'ctx>) -> FloatValue<'ctx> {
        unsafe { FloatValue::new(LLVMConstFPTrunc(self.as_value_ref(), float_type.as_type_ref())) }
    }

    pub fn const_extend(self, float_type: FloatType<'ctx>) -> FloatValue<'ctx> {
        unsafe { FloatValue::new(LLVMConstFPExt(self.as_value_ref(), float_type.as_type_ref())) }
    }

    // SubType: rhs same as lhs; return IntValue<bool>
    pub fn const_compare(self, op: FloatPredicate, rhs: FloatValue<'ctx>) -> IntValue<'ctx> {
        unsafe { IntValue::new(LLVMConstFCmp(op.into(), self.as_value_ref(), rhs.as_value_ref())) }
    }

    /// Determines whether or not a `FloatValue` is a constant.
    ///
    /// # Example
    ///
    /// ```no_run
    /// use inkwell::context::Context;
    ///
    /// let context = Context::create();
    /// let f64_type = context.f64_type();
    /// let f64_val = f64_type.const_float(1.2);
    ///
    /// assert!(f64_val.is_const());
    /// ```
    pub fn is_const(self) -> bool {
        self.float_value.is_const()
    }

    /// Obtains a constant `FloatValue`'s value and whether or not it lost info.
    ///
    /// # Example
    ///
    /// ```no_run
    /// use inkwell::context::Context;
    ///
    /// let context = Context::create();
    /// let f64_type = context.f64_type();
    /// let f64_1_2 = f64_type.const_float(1.2);
    ///
    /// assert_eq!(f64_1_2.get_constant(), Some((1.2, false)));
    /// ```
    pub fn get_constant(self) -> Option<(f64, bool)> {
        // Nothing bad happens as far as I can tell if we don't check if const
        // unlike the int versions, but just doing this just in case and for consistency
        if !self.is_const() {
            return None;
        }

        let mut lossy = 0;
        let constant = unsafe { LLVMConstRealGetDouble(self.as_value_ref(), &mut lossy) };

        Some((constant, lossy == 1))
    }

    pub fn replace_all_uses_with(self, other: FloatValue<'ctx>) {
        self.float_value.replace_all_uses_with(other.as_value_ref())
    }
}

impl AsValueRef for FloatValue<'_> {
    fn as_value_ref(&self) -> LLVMValueRef {
        self.float_value.value
    }
}

impl Display for FloatValue<'_> {
    fn fmt(&self, f: &mut fmt::Formatter<'_>) -> fmt::Result {
        write!(f, "{}", self.print_to_string())
    }
}

impl<'ctx> TryFrom<InstructionValue<'ctx>> for FloatValue<'ctx> {
    type Error = ();

    fn try_from(value: InstructionValue) -> Result<Self, Self::Error> {
        if value.get_type().is_float_type() {
            unsafe { Ok(FloatValue::new(value.as_value_ref())) }
        } else {
            Err(())
        }
    }
}<|MERGE_RESOLUTION|>--- conflicted
+++ resolved
@@ -1,11 +1,6 @@
 use llvm_sys::core::{
-<<<<<<< HEAD
-    LLVMConstFCmp, LLVMConstFNeg, LLVMConstFPCast, LLVMConstFPExt,
-    LLVMConstFPToSI, LLVMConstFPToUI, LLVMConstFPTrunc, LLVMConstRealGetDouble,
-=======
     LLVMConstFCmp, LLVMConstFNeg, LLVMConstFPCast, LLVMConstFPExt, LLVMConstFPToSI, LLVMConstFPToUI, LLVMConstFPTrunc,
     LLVMConstRealGetDouble,
->>>>>>> 4330a512
 };
 use llvm_sys::prelude::LLVMValueRef;
 
