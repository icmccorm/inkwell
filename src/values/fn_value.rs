--- conflicted
+++ resolved
@@ -35,14 +35,11 @@
 }
 
 impl<'ctx> FunctionValue<'ctx> {
-<<<<<<< HEAD
-=======
     /// Get a value from an [LLVMValueRef].
     ///
     /// # Safety
     ///
     /// The ref must be valid and of type function.
->>>>>>> e0cc92dc
     pub unsafe fn new(value: LLVMValueRef) -> Option<Self> {
         if value.is_null() {
             return None;
