use inkwell::context::Context;
use inkwell::targets::{
    ByteOrdering, CodeModel, FileType, InitializationConfig, RelocMode, Target, TargetData, TargetMachine, TargetTriple,
};
use inkwell::{AddressSpace, OptimizationLevel};

use regex::Regex;

use std::env::temp_dir;
use std::fs::{remove_file, File};
use std::io::Read;
use std::str::from_utf8;

// REVIEW: Inconsistently failing on different tries :(
// #[test]
// fn test_target() {
//     // REVIEW: Some of the machine specific stuff may vary. Should allow multiple possibilites
//     assert!(Target::get_first().is_none());

//     let mut config = InitializationConfig {
//         asm_parser: false,
//         asm_printer: false,
//         base: false,
//         disassembler: false,
//         info: true,
//         machine_code: false,
//     };

//     Target::initialize_x86(&config);

//     let target = Target::get_first().expect("Did not find any target");

//     assert_eq!(target.get_name(), &*CString::new("x86-64").unwrap());
//     assert_eq!(target.get_description(), &*CString::new("64-bit X86: EM64T and AMD64").unwrap());
//     assert!(target.has_jit());
//     assert!(!target.has_asm_backend());
//     assert!(!target.has_target_machine());

//     assert!(target.create_target_machine("x86-64", "xx", "yy", OptimizationLevel::Default, RelocMode::Default, CodeModel::Default).is_none());

//     config.base = true;

//     Target::initialize_x86(&config);

//     let target = Target::get_first().expect("Did not find any target");

//     assert!(!target.has_asm_backend());
//     assert!(target.has_target_machine());

//     let target_machine = target.create_target_machine("zz", "xx", "yy", OptimizationLevel::Default, RelocMode::Default, CodeModel::Default).expect("Could not create TargetMachine");

//     config.machine_code = true;

//     Target::initialize_x86(&config);

//     let target = Target::get_first().expect("Did not find any target");

//     assert!(target.has_asm_backend());
//     assert!(target.has_target_machine());

//     // TODO: See what happens to create_target_machine when when target.has_target_machine() is false
//     // Maybe it should return an Option<TargetMachine>
//     // TODO: TargetMachine testing

//     target.get_next().expect("Did not find any target2");
// }

#[test]
fn test_target_and_target_machine() {
    Target::initialize_native(&InitializationConfig::default()).expect("Failed to initialize native target");

    let bad_target = Target::from_name("asd");

    assert!(bad_target.is_none());

    let bad_target2 = Target::from_triple(&TargetTriple::create("sadas"));

    #[cfg(any(feature = "llvm4-0", feature = "llvm5-0", feature = "llvm6-0", feature = "llvm7-0"))]
    assert_eq!(
        bad_target2.unwrap_err().to_string(),
        "No available targets are compatible with this triple."
    );
    #[cfg(not(any(feature = "llvm4-0", feature = "llvm5-0", feature = "llvm6-0", feature = "llvm7-0")))]
    assert_eq!(
        bad_target2.unwrap_err().to_string(),
        "No available targets are compatible with triple \"sadas\""
    );

    Target::initialize_x86(&InitializationConfig::default());

    let good_target = Target::from_name("x86-64");

    assert!(good_target.is_some());

    let good_target2 = Target::from_triple(&TargetTriple::create("x86_64-pc-linux-gnu"));

    assert!(good_target2.is_ok(), "{}", good_target2.unwrap_err());

    let good_target = good_target.unwrap();
    let good_target2 = good_target2.unwrap();

    assert_eq!(good_target, good_target2);
    assert_eq!(good_target.get_name().to_str(), Ok("x86-64"));
    assert_eq!(good_target2.get_name().to_str(), Ok("x86-64"));
    assert_eq!(
        good_target.get_description().to_str(),
        Ok("64-bit X86: EM64T and AMD64")
    );
    assert_eq!(
        good_target2.get_description().to_str(),
        Ok("64-bit X86: EM64T and AMD64")
    );
    assert!(good_target.has_jit());
    assert!(good_target2.has_jit());
    assert!(good_target.has_target_machine());
    assert!(good_target2.has_target_machine());
    assert!(good_target.has_asm_backend());
    assert!(good_target2.has_asm_backend());

    let next_target = good_target.get_next().unwrap();

    assert_eq!(next_target.get_name().to_str(), Ok("x86"));

    let target_machine = good_target
        .create_target_machine(
            &TargetTriple::create("x86_64-pc-linux-gnu"),
            "x86-64",
            "+avx2",
            OptimizationLevel::Default,
            RelocMode::Default,
            CodeModel::Default,
        )
        .unwrap();

    // TODO: Test target_machine failure

    target_machine.set_asm_verbosity(true);

    let triple = target_machine.get_triple();

    assert_eq!(target_machine.get_target(), good_target);
    assert_eq!(triple.as_str().to_str(), Ok("x86_64-pc-linux-gnu"));
    assert_eq!(target_machine.get_cpu().to_str(), Ok("x86-64"));
    assert_eq!(target_machine.get_feature_string().to_str(), Ok("+avx2"));

    #[cfg(not(any(feature = "llvm4-0", feature = "llvm5-0", feature = "llvm6-0")))]
    {
        // TODO: Try and find a triple that actually gets normalized..
        assert_eq!(
            TargetMachine::normalize_triple(&triple).as_str().to_str(),
            Ok("x86_64-pc-linux-gnu"),
        );

        let _host_name = TargetMachine::get_host_cpu_name();
        let _host_cpu_features = TargetMachine::get_host_cpu_features();
    }
}

#[test]
fn test_default_triple() {
    let default_triple = TargetMachine::get_default_triple();
    let default_triple = default_triple.as_str().to_string_lossy();

    // FIXME: arm arch
    #[cfg(target_os = "linux")]
    let cond = default_triple == "x86_64-pc-linux-gnu"
        || default_triple == "x86_64-unknown-linux-gnu"
        || default_triple == "x86_64-redhat-linux-gnu";

    #[cfg(target_os = "macos")]
    let cond = default_triple.starts_with("x86_64-apple-darwin");

    assert!(cond, "Unexpected target triple: {}", default_triple);

    // TODO: CFG for other supported major OSes
}

#[test]
fn test_target_data() {
    Target::initialize_native(&InitializationConfig::default()).expect("Failed to initialize native target");

    let context = Context::create();
    let module = context.create_module("sum");
    let execution_engine = module.create_jit_execution_engine(OptimizationLevel::None).unwrap();
    let target_data = execution_engine.get_target_data();

    let data_layout = target_data.get_data_layout();

    // https://llvm.org/docs/LangRef.html#data-layout
    let datalayout_specification_re = Regex::new("[Ee]|S\\d+|P\\d+|A\\d+|p(\\d+)?:\\d+:\\d+(:\\d+)?|i\\d+:\\d+(:\\d+)?|v\\d+:\\d+(:\\d+)?|f\\d+:\\d+(:\\d+)?|a:\\d+(:\\d)?|F[in]\\d+|m:[emoxw]|n\\d+(:\\d)*|ni:\\d+(:\\d)*").unwrap();
    for specification in data_layout.as_str().to_str().unwrap().split('-') {
        assert!(datalayout_specification_re.is_match(specification));
    }
    assert!(data_layout.as_str().to_str().unwrap().matches('-').count() > 2);

    // REVIEW: Why is llvm 3.9+ a %? 4.0 on travis doesn't have it, but does for me locally...
    // assert_eq!(module.get_data_layout().as_str(), &*CString::new("%").unwrap());

    module.set_data_layout(&data_layout);

    assert_eq!(*module.get_data_layout(), data_layout);

    let i32_type = context.i32_type();
    let i64_type = context.i64_type();
    let f32_type = context.f32_type();
    let f64_type = context.f64_type();
    let struct_type = context.struct_type(
        &[i32_type.into(), i64_type.into(), f64_type.into(), f32_type.into()],
        false,
    );
    let struct_type2 = context.struct_type(
        &[f32_type.into(), i32_type.into(), i64_type.into(), f64_type.into()],
        false,
    );

    assert_eq!(target_data.get_bit_size(&i32_type), 32);
    assert_eq!(target_data.get_bit_size(&i64_type), 64);
    assert_eq!(target_data.get_bit_size(&f32_type), 32);
    assert_eq!(target_data.get_bit_size(&f64_type), 64);
    assert_eq!(target_data.get_bit_size(&struct_type), 256);
    assert_eq!(target_data.get_bit_size(&struct_type2), 192);

    // REVIEW: What if these fail on a different system?
    assert_eq!(target_data.get_byte_ordering(), ByteOrdering::LittleEndian);
    assert_eq!(target_data.get_pointer_byte_size(None), 8);

    // REVIEW: Are these just byte size? Maybe rename to get_byte_size?
    assert_eq!(target_data.get_store_size(&i32_type), 4);
    assert_eq!(target_data.get_store_size(&i64_type), 8);
    assert_eq!(target_data.get_store_size(&f32_type), 4);
    assert_eq!(target_data.get_store_size(&f64_type), 8);
    assert_eq!(target_data.get_store_size(&struct_type), 32);
    assert_eq!(target_data.get_store_size(&struct_type2), 24);

    // REVIEW: What's the difference between this an above?
    assert_eq!(target_data.get_abi_size(&i32_type), 4);
    assert_eq!(target_data.get_abi_size(&i64_type), 8);
    assert_eq!(target_data.get_abi_size(&f32_type), 4);
    assert_eq!(target_data.get_abi_size(&f64_type), 8);
    assert_eq!(target_data.get_abi_size(&struct_type), 32);
    assert_eq!(target_data.get_abi_size(&struct_type2), 24);

    assert_eq!(target_data.get_abi_alignment(&i32_type), 4);
    assert_eq!(target_data.get_abi_alignment(&i64_type), 8);
    assert_eq!(target_data.get_abi_alignment(&f32_type), 4);
    assert_eq!(target_data.get_abi_alignment(&f64_type), 8);
    assert_eq!(target_data.get_abi_alignment(&struct_type), 8);
    assert_eq!(target_data.get_abi_alignment(&struct_type2), 8);

    assert_eq!(target_data.get_call_frame_alignment(&i32_type), 4);
    assert_eq!(target_data.get_call_frame_alignment(&i64_type), 8);
    assert_eq!(target_data.get_call_frame_alignment(&f32_type), 4);
    assert_eq!(target_data.get_call_frame_alignment(&f64_type), 8);
    assert_eq!(target_data.get_call_frame_alignment(&struct_type), 8);
    assert_eq!(target_data.get_call_frame_alignment(&struct_type2), 8);

    assert_eq!(target_data.get_preferred_alignment(&i32_type), 4);
    assert_eq!(target_data.get_preferred_alignment(&i64_type), 8);
    assert_eq!(target_data.get_preferred_alignment(&f32_type), 4);
    assert_eq!(target_data.get_preferred_alignment(&f64_type), 8);
    assert_eq!(target_data.get_preferred_alignment(&struct_type), 8);
    assert_eq!(target_data.get_preferred_alignment(&struct_type2), 8);

    // REVIEW: offset in bytes? Rename to byte_offset_of_element?
    assert_eq!(target_data.offset_of_element(&struct_type, 0), Some(0));
    assert_eq!(target_data.offset_of_element(&struct_type, 1), Some(8));
    assert_eq!(target_data.offset_of_element(&struct_type, 2), Some(16));
    assert_eq!(target_data.offset_of_element(&struct_type, 3), Some(24));
    assert!(target_data.offset_of_element(&struct_type, 4).is_none()); // OoB
    assert!(target_data.offset_of_element(&struct_type, 10).is_none()); // OoB

    assert_eq!(target_data.element_at_offset(&struct_type, 0), 0);
    assert_eq!(target_data.element_at_offset(&struct_type, 4), 0);
    assert_eq!(target_data.element_at_offset(&struct_type, 8), 1);
    assert_eq!(target_data.element_at_offset(&struct_type, 16), 2);
    assert_eq!(target_data.element_at_offset(&struct_type, 24), 3);
    assert_eq!(target_data.element_at_offset(&struct_type, 32), 3); // OoB
    assert_eq!(target_data.element_at_offset(&struct_type, ::std::u64::MAX), 3); // OoB; Odd as it seems to cap at max element number

    assert_eq!(target_data.offset_of_element(&struct_type2, 0), Some(0));
    assert_eq!(target_data.offset_of_element(&struct_type2, 1), Some(4));
    assert_eq!(target_data.offset_of_element(&struct_type2, 2), Some(8));
    assert_eq!(target_data.offset_of_element(&struct_type2, 3), Some(16));
    assert!(target_data.offset_of_element(&struct_type2, 4).is_none()); // OoB
    assert!(target_data.offset_of_element(&struct_type2, 5).is_none()); // OoB

    assert_eq!(target_data.element_at_offset(&struct_type2, 0), 0);
    assert_eq!(target_data.element_at_offset(&struct_type2, 2), 0);
    assert_eq!(target_data.element_at_offset(&struct_type2, 4), 1);
    assert_eq!(target_data.element_at_offset(&struct_type2, 8), 2);
    assert_eq!(target_data.element_at_offset(&struct_type2, 16), 3);
    assert_eq!(target_data.element_at_offset(&struct_type2, 32), 3); // OoB
    assert_eq!(target_data.element_at_offset(&struct_type2, ::std::u64::MAX), 3); // OoB; TODOC: Odd but seems to cap at max element number

    TargetData::create("e-m:e-i64:64-f80:128-n8:16:32:64-S128");
}

#[test]
fn test_ptr_sized_int() {
    Target::initialize_native(&InitializationConfig::default()).expect("Failed to initialize native target");

    let context = Context::create();
    let module = context.create_module("sum");
    let execution_engine = module.create_jit_execution_engine(OptimizationLevel::None).unwrap();
    let target_data = execution_engine.get_target_data();
<<<<<<< HEAD
    let address_space = AddressSpace::One;
    let int_type = context.ptr_sized_int_type(&target_data, None);
=======
    let address_space = AddressSpace::Global;
    let int_type = context.ptr_sized_int_type(target_data, None);
>>>>>>> 845270c9

    assert_eq!(int_type.get_bit_width(), target_data.get_pointer_byte_size(None) * 8);

    let int_type2 = context.ptr_sized_int_type(target_data, Some(address_space));

    assert_eq!(
        int_type2.get_bit_width(),
        target_data.get_pointer_byte_size(Some(address_space)) * 8
    );

    let int_type3 = context.ptr_sized_int_type(target_data, None);

    assert_eq!(int_type3.get_context(), context);
    assert_eq!(int_type3.get_bit_width(), target_data.get_pointer_byte_size(None) * 8);

    let int_type4 = context.ptr_sized_int_type(target_data, Some(address_space));

    assert_eq!(int_type4.get_context(), context);
    assert_eq!(
        int_type4.get_bit_width(),
        target_data.get_pointer_byte_size(Some(address_space)) * 8
    );
}

#[test]
fn test_write_target_machine_to_file() {
    Target::initialize_x86(&InitializationConfig::default());

    let target = Target::from_name("x86-64").unwrap();
    let target_machine = target
        .create_target_machine(
            &TargetTriple::create("x86_64-pc-linux-gnu"),
            "x86-64",
            "+avx2",
            OptimizationLevel::Less,
            RelocMode::Static,
            CodeModel::Small,
        )
        .unwrap();
    let mut path = temp_dir();

    path.push("temp.asm");

    let context = Context::create();
    let module = context.create_module("my_module");
    let void_type = context.void_type();
    let fn_type = void_type.fn_type(&[], false);

    module.add_function("my_fn", fn_type, None);

    assert!(target_machine.write_to_file(&module, FileType::Assembly, &path).is_ok());

    let mut contents = Vec::new();
    let mut file = File::open(&path).expect("Could not open temp file");

    file.read_to_end(&mut contents).expect("Unable to verify written file");

    assert!(!contents.is_empty());

    let string = from_utf8(&contents).unwrap();

    assert!(string.contains(".text"));
    assert!(string.contains(".file"));
    assert!(string.contains("my_module"));
    assert!(string.contains(".section"));

    remove_file(&path).unwrap();
}

#[test]
fn test_write_target_machine_to_memory_buffer() {
    Target::initialize_x86(&InitializationConfig::default());

    let target = Target::from_name("x86-64").unwrap();
    let target_machine = target
        .create_target_machine(
            &TargetTriple::create("x86_64-pc-linux-gnu"),
            "x86-64",
            "+avx2",
            OptimizationLevel::Aggressive,
            RelocMode::PIC,
            CodeModel::Medium,
        )
        .unwrap();

    let context = Context::create();
    let module = context.create_module("my_module");
    let void_type = context.void_type();
    let fn_type = void_type.fn_type(&[], false);

    module.add_function("my_fn", fn_type, None);

    let buffer = target_machine
        .write_to_memory_buffer(&module, FileType::Assembly)
        .unwrap();

    assert!(!buffer.get_size() > 0);

    let string = from_utf8(buffer.as_slice()).unwrap();

    assert!(string.contains(".text"));
    assert!(string.contains(".file"));
    assert!(string.contains("my_module"));
    assert!(string.contains(".section"));
}<|MERGE_RESOLUTION|>--- conflicted
+++ resolved
@@ -303,13 +303,8 @@
     let module = context.create_module("sum");
     let execution_engine = module.create_jit_execution_engine(OptimizationLevel::None).unwrap();
     let target_data = execution_engine.get_target_data();
-<<<<<<< HEAD
     let address_space = AddressSpace::One;
     let int_type = context.ptr_sized_int_type(&target_data, None);
-=======
-    let address_space = AddressSpace::Global;
-    let int_type = context.ptr_sized_int_type(target_data, None);
->>>>>>> 845270c9
 
     assert_eq!(int_type.get_bit_width(), target_data.get_pointer_byte_size(None) * 8);
 
